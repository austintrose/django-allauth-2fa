from base64 import b64encode

from allauth.account import signals
from allauth.account.adapter import get_adapter
from allauth.account.utils import get_login_redirect_url

from django.contrib import messages
from django.contrib.auth import get_user_model
from django.contrib.auth.mixins import LoginRequiredMixin
from django.http import HttpResponseRedirect
from django.shortcuts import redirect
from django.urls import reverse, reverse_lazy
from django.utils.encoding import force_text
from django.views.generic import FormView, TemplateView

from django_otp.plugins.otp_static.models import StaticToken
from django_otp.plugins.otp_totp.models import TOTPDevice

from allauth_2fa import app_settings
from allauth_2fa.adapter import OTPAdapter
from allauth_2fa.forms import (TOTPAuthenticateForm, TOTPDeviceForm,
                               TOTPDeviceRemoveForm)
from allauth_2fa.mixins import ValidTOTPDeviceRequiredMixin
from allauth_2fa.utils import generate_totp_config_svg_for_device, user_has_valid_totp_device


class TwoFactorAuthenticate(FormView):
    template_name = 'allauth_2fa/authenticate.' + app_settings.TEMPLATE_EXTENSION
    form_class = TOTPAuthenticateForm

    def dispatch(self, request, *args, **kwargs):
        # If the user is not about to enter their two-factor credentials,
        # redirect to the login page (they shouldn't be here!). This includes
        # anonymous users.
        if 'allauth_2fa_user_id' not in request.session:
            # Don't use the redirect_to_login here since we don't actually want
            # to include the next parameter.
            return redirect('account_login')
        return super(TwoFactorAuthenticate, self).dispatch(request, *args,
                                                           **kwargs)

    def get_form_kwargs(self):
        kwargs = super(TwoFactorAuthenticate, self).get_form_kwargs()
        user_id = self.request.session['allauth_2fa_user_id']
        kwargs['user'] = get_user_model().objects.get(id=user_id)
        return kwargs

    def form_valid(self, form):
        """
        The allauth 2fa login flow is now done (the user logged in successfully
        with 2FA), continue the logic from allauth.account.utils.perform_login
        since it was interrupted earlier.

        """
        adapter = get_adapter(self.request)

        # Skip over the (already done) 2fa login flow and continue the original
        # allauth login flow.
        super(OTPAdapter, adapter).login(self.request, form.user)

        # Perform the rest of allauth.account.utils.perform_login, this is
        # copied from commit cedad9f156a8c78bfbe43a0b3a723c1a0b840dbd.

        # TODO Support redirect_url.
        response = HttpResponseRedirect(
            get_login_redirect_url(self.request))

        # TODO Support signal_kwargs.
        signals.user_logged_in.send(sender=form.user.__class__,
                                    request=self.request,
                                    response=response,
                                    user=form.user)

        adapter.add_message(
            self.request,
            messages.SUCCESS,
            'account/messages/logged_in.txt',
            {'user': form.user})

        return response


class TwoFactorSetup(LoginRequiredMixin, FormView):
    template_name = 'allauth_2fa/setup.' + app_settings.TEMPLATE_EXTENSION
    form_class = TOTPDeviceForm
    success_url = reverse_lazy('two-factor-backup-tokens')

    def dispatch(self, request, *args, **kwargs):
        # If the user has 2FA setup already, redirect them to the backup tokens.
        if user_has_valid_totp_device(request.user):
            return HttpResponseRedirect(reverse('two-factor-backup-tokens'))

        return super(TwoFactorSetup, self).dispatch(request, *args, **kwargs)

    def _new_device(self):
        """
        Replace any unconfirmed TOTPDevices with a new one for confirmation.

        This needs to be done whenever a GET request to the page is received OR
        if the confirmation of the device fails.
        """
        self.request.user.totpdevice_set.filter(confirmed=False).delete()
        self.device = TOTPDevice.objects.create(user=self.request.user, confirmed=False)

    def get(self, request, *args, **kwargs):
        # Whenever this page is loaded, create a new device (this ensures a
        # user's QR code isn't shown multiple times).
        self._new_device()
        return super(TwoFactorSetup, self).get(request, *args, **kwargs)

    def get_qr_code_data_uri(self):
        svg_data = generate_totp_config_svg_for_device(self.request, self.device)
        return 'data:image/svg+xml;base64,%s' % force_text(b64encode(svg_data))

    def get_context_data(self, **kwargs):
        context = super(TwoFactorSetup, self).get_context_data(**kwargs)
        context['qr_code_url'] = self.get_qr_code_data_uri()
        return context

    def get_form_kwargs(self):
        kwargs = super(TwoFactorSetup, self).get_form_kwargs()
        kwargs['user'] = self.request.user
        return kwargs

    def form_valid(self, form):
        # Confirm the device.
        form.save()
        return super(TwoFactorSetup, self).form_valid(form)

    def form_invalid(self, form):
        # If the confirmation code was wrong, generate a new device.
        self._new_device()
        return super(TwoFactorSetup, self).form_invalid(form)


class TwoFactorRemove(ValidTOTPDeviceRequiredMixin, FormView):
    template_name = 'allauth_2fa/remove.' + app_settings.TEMPLATE_EXTENSION
    form_class = TOTPDeviceRemoveForm
    success_url = reverse_lazy('two-factor-setup')

    def form_valid(self, form):
        form.save()
        return super(TwoFactorRemove, self).form_valid(form)

    def get_form_kwargs(self):
        kwargs = super(TwoFactorRemove, self).get_form_kwargs()
        kwargs['user'] = self.request.user
        return kwargs


class TwoFactorBackupTokens(ValidTOTPDeviceRequiredMixin, TemplateView):
    template_name = 'allauth_2fa/backup_tokens.' + app_settings.TEMPLATE_EXTENSION
    # This can be overridden in a subclass to True,
    # to have that particular view always reveal the tokens.
    reveal_tokens = bool(app_settings.ALWAYS_REVEAL_BACKUP_TOKENS)

    def get_context_data(self, **kwargs):
        context = super(TwoFactorBackupTokens, self).get_context_data(**kwargs)
        static_device, _ = self.request.user.staticdevice_set.get_or_create(
            name='backup'
        )

        if static_device:
            context['backup_tokens'] = static_device.token_set.all()
            context['reveal_tokens'] = self.reveal_tokens

        return context

    def post(self, request, *args, **kwargs):
        static_device, _ = request.user.staticdevice_set.get_or_create(
            name='backup'
        )
        static_device.token_set.all().delete()
        for _ in range(3):
            static_device.token_set.create(token=StaticToken.random_token())
<<<<<<< HEAD
        return self.get(request, *args, **kwargs)
=======
        self.reveal_tokens = True
        return self.get(request, *args, **kwargs)


class QRCodeGeneratorView(View):
    """Renders a QR code as an SVG for a particular user's device."""
    http_method_names = ['get']

    def get(self, request, *args, **kwargs):
        # Anonymous users can't have a TOTP device configured.
        if request.user.is_anonymous:
            raise Http404()

        device = request.user.totpdevice_set.filter(confirmed=False).first()

        # If no device is configured, raise a 404.
        if not device:
            raise Http404()

        secret_key = b32encode(device.bin_key).decode('utf-8')
        issuer = get_current_site(request).name

        otpauth_url = 'otpauth://totp/{label}?{query}'.format(
            label=quote('{issuer}: {username}'.format(
                issuer=issuer,
                username=request.user.get_username()
            )),
            query=urlencode((
                ('secret', secret_key),
                ('digits', device.get_digits_display()),
                ('issuer', issuer),
            ))
        )

        img = qrcode.make(otpauth_url, image_factory=SvgPathImage)
        response = HttpResponse(content_type='image/svg+xml; charset=utf-8')
        img.save(response)
        return response
>>>>>>> 43224f2b
<|MERGE_RESOLUTION|>--- conflicted
+++ resolved
@@ -173,45 +173,5 @@
         static_device.token_set.all().delete()
         for _ in range(3):
             static_device.token_set.create(token=StaticToken.random_token())
-<<<<<<< HEAD
-        return self.get(request, *args, **kwargs)
-=======
         self.reveal_tokens = True
-        return self.get(request, *args, **kwargs)
-
-
-class QRCodeGeneratorView(View):
-    """Renders a QR code as an SVG for a particular user's device."""
-    http_method_names = ['get']
-
-    def get(self, request, *args, **kwargs):
-        # Anonymous users can't have a TOTP device configured.
-        if request.user.is_anonymous:
-            raise Http404()
-
-        device = request.user.totpdevice_set.filter(confirmed=False).first()
-
-        # If no device is configured, raise a 404.
-        if not device:
-            raise Http404()
-
-        secret_key = b32encode(device.bin_key).decode('utf-8')
-        issuer = get_current_site(request).name
-
-        otpauth_url = 'otpauth://totp/{label}?{query}'.format(
-            label=quote('{issuer}: {username}'.format(
-                issuer=issuer,
-                username=request.user.get_username()
-            )),
-            query=urlencode((
-                ('secret', secret_key),
-                ('digits', device.get_digits_display()),
-                ('issuer', issuer),
-            ))
-        )
-
-        img = qrcode.make(otpauth_url, image_factory=SvgPathImage)
-        response = HttpResponse(content_type='image/svg+xml; charset=utf-8')
-        img.save(response)
-        return response
->>>>>>> 43224f2b
+        return self.get(request, *args, **kwargs)